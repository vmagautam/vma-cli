--- conflicted
+++ resolved
@@ -2,23 +2,11 @@
 import re
 
 from setuptools import find_packages, setup
-
-<<<<<<< HEAD
-=======
 from bench import PROJECT_NAME, VERSION
->>>>>>> 00e6e8be
 
 with open('requirements.txt') as f:
 	install_requires = f.read().strip().split('\n')
 
-<<<<<<< HEAD
-with open('bench/__init__.py', 'rb') as f:
-	_version_re = re.compile(r'__version__\s+=\s+(.*)')
-	version = str(ast.literal_eval(_version_re.search(
-		f.read().decode('utf-8')).group(1)))
-
-=======
->>>>>>> 00e6e8be
 setup(
 	name=PROJECT_NAME,
 	description='Metadata driven, full-stack web framework',
