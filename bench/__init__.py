from jinja2 import Environment, PackageLoader

<<<<<<< HEAD
__version__ = "4.0.0-beta"

env = Environment(loader=PackageLoader('bench.config'))
=======
__version__ = "3.1.0"

env = Environment(loader=PackageLoader('bench.config'), trim_blocks=True)
>>>>>>> 4b508486

FRAPPE_VERSION = None

def set_frappe_version(bench_path='.'):
	from .app import get_current_frappe_version
	global FRAPPE_VERSION
	if not FRAPPE_VERSION:
		FRAPPE_VERSION = get_current_frappe_version(bench_path=bench_path)<|MERGE_RESOLUTION|>--- conflicted
+++ resolved
@@ -1,14 +1,8 @@
 from jinja2 import Environment, PackageLoader
 
-<<<<<<< HEAD
-__version__ = "4.0.0-beta"
+__version__ = "4.0.0"
 
 env = Environment(loader=PackageLoader('bench.config'))
-=======
-__version__ = "3.1.0"
-
-env = Environment(loader=PackageLoader('bench.config'), trim_blocks=True)
->>>>>>> 4b508486
 
 FRAPPE_VERSION = None
 
