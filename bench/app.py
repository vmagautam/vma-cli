# imports - standard imports
import functools
import json
import logging
import os
import re
import shutil
import subprocess
import sys
import typing
from collections import OrderedDict
from datetime import date

# imports - third party imports
import click
import requests

# imports - module imports
import bench
from bench.exceptions import NotInBenchDirectoryError
from bench.utils import (
	fetch_details_from_tag,
	get_available_folder_name,
	is_bench_directory,
	is_git_url,
	log,
	run_frappe_cmd,
)
from bench.utils.bench import (
	build_assets,
	install_python_dev_dependencies,
)
from bench.utils.render import step

if typing.TYPE_CHECKING:
	from bench.bench import Bench


logger = logging.getLogger(bench.PROJECT_NAME)


class AppMeta:
	def __init__(self, name: str, branch: str = None, to_clone: bool = True):
		"""
		name (str): This could look something like
			1. https://github.com/frappe/healthcare.git
			2. git@github.com:frappe/healthcare.git
			3. frappe/healthcare@develop
			4. healthcare
			5. healthcare@develop, healthcare@v13.12.1
			6. erpnext

		References for Version Identifiers:
		 * https://www.python.org/dev/peps/pep-0440/#version-specifiers
		 * https://docs.npmjs.com/about-semantic-versioning

		class Healthcare(AppConfig):
			dependencies = [{"frappe/erpnext": "~13.17.0"}]
		"""
		self.name = name.rstrip('/')
		self.remote_server = "github.com"
		self.to_clone = to_clone
		self.on_disk = False
		self.use_ssh = False
		self.from_apps = False
		self.is_url = False
		self.branch = branch
		self.setup_details()

	def setup_details(self):
		# fetch meta from installed apps
		if (
			not self.to_clone
			and hasattr(self, "bench")
			and os.path.exists(os.path.join(self.bench.name, "apps", self.name))
		):
			self.from_apps = True
			self._setup_details_from_installed_apps()

		# fetch meta for repo on mounted disk
		elif os.path.exists(self.name):
			self.on_disk = True
			self._setup_details_from_mounted_disk()

		# fetch meta for repo from remote git server - traditional get-app url
		elif is_git_url(self.name):
			self.is_url = True
			if self.name.startswith("git@") or self.name.startswith("ssh://"):
				self.use_ssh = True
			self._setup_details_from_git_url()

		# fetch meta from new styled name tags & first party apps on github
		else:
			self._setup_details_from_name_tag()

	def _setup_details_from_mounted_disk(self):
		self.org, self.repo, self.tag = os.path.split(self.name)[-2:] + (self.branch,)

	def _setup_details_from_name_tag(self):
		self.org, self.repo, self.tag = fetch_details_from_tag(self.name)
		self.tag = self.tag or self.branch

	def _setup_details_from_installed_apps(self):
		self.org, self.repo, self.tag = os.path.split(
			os.path.join(self.bench.name, "apps", self.name)
		)[-2:] + (self.branch,)

	def _setup_details_from_git_url(self):
		return self.__setup_details_from_git()

	def __setup_details_from_git(self):
		if self.use_ssh:
			_first_part, _second_part = self.name.split(":")
			self.remote_server = _first_part.split("@")[-1]
			self.org, _repo = _second_part.rsplit("/", 1)
		else:
			self.remote_server, self.org, _repo = self.name.rsplit("/", 2)

		self.tag = self.branch
		self.repo = _repo.split(".")[0]

	@property
	def url(self):
		if self.from_apps:
			return os.path.abspath(os.path.join("apps", self.name))

		if self.on_disk:
			return os.path.abspath(self.name)

		if self.is_url:
			return self.name

		if self.use_ssh:
			return self.get_ssh_url()

		return self.get_http_url()

	def get_http_url(self):
		return f"https://{self.remote_server}/{self.org}/{self.repo}.git"

	def get_ssh_url(self):
		return f"git@{self.remote_server}:{self.org}/{self.repo}.git"


@functools.lru_cache(maxsize=None)
class App(AppMeta):
	def __init__(
		self, name: str, branch: str = None, bench: "Bench" = None, *args, **kwargs
	):
		self.bench = bench
		super().__init__(name, branch, *args, **kwargs)

	@step(title="Fetching App {repo}", success="App {repo} Fetched")
	def get(self):
		branch = f"--branch {self.tag}" if self.tag else ""
		shallow = "--depth 1" if self.bench.shallow_clone else ""

		fetch_txt = f"Getting {self.repo}"
		click.secho(fetch_txt, fg="yellow")
		logger.log(fetch_txt)

		self.bench.run(
			f"git clone {self.url} {branch} {shallow} --origin upstream",
			cwd=os.path.join(self.bench.name, "apps"),
		)

	@step(title="Archiving App {repo}", success="App {repo} Archived")
	def remove(self):
		active_app_path = os.path.join("apps", self.repo)
		archived_path = os.path.join("archived", "apps")
		archived_name = get_available_folder_name(
			f"{self.repo}-{date.today()}", archived_path
		)
		archived_app_path = os.path.join(archived_path, archived_name)
		log(f"App moved from {active_app_path} to {archived_app_path}")
		shutil.move(active_app_path, archived_app_path)

	@step(title="Installing App {repo}", success="App {repo} Installed")
<<<<<<< HEAD
	def install(self, skip_assets=False, verbose=False, resolved=False):
=======
	def install(self, skip_assets=False, verbose=False, restart_bench=True):
>>>>>>> 28e68168
		import bench.cli
		from bench.utils.app import get_app_name

		verbose = bench.cli.verbose or verbose
		app_name = get_app_name(self.bench.name, self.repo)
		if not resolved:
			# TODO: this should go inside install_app only tho - issue: default/resolved branch
			setup_app_dependencies(
				repo_name=self.repo,
				bench_path=self.bench.name,
				branch=self.tag,
				verbose=verbose,
				skip_assets=skip_assets,
			)

		install_app(
<<<<<<< HEAD
			app=app_name, tag=self.tag, bench_path=self.bench.name, verbose=verbose, skip_assets=skip_assets,
=======
			app=app_name,
			bench_path=self.bench.name,
			verbose=verbose,
			skip_assets=skip_assets,
			restart_bench=restart_bench
>>>>>>> 28e68168
		)

	@step(title="Cloning and installing {repo}", success="App {repo} Installed")
	def install_resolved_apps(self, *args, **kwargs):
		self.get()
		self.install(*args, **kwargs, resolved=True)

	@step(title="Uninstalling App {repo}", success="App {repo} Uninstalled")
	def uninstall(self):
		self.bench.run(f"{self.bench.python} -m pip uninstall -y {self.repo}")

	def _get_dependencies(self):
		from bench.utils.app import get_required_deps_url

		required_url = get_required_deps_url(git_url=self.url, repo_name=self.repo, branch=self.tag)
		try:
			f = requests.get(required_url).text
			lines = [x for x in f.split("\n") if x.strip().startswith("required_apps")]
			required_apps = eval(lines[0].strip("required_apps").strip().lstrip("=").strip())
			return required_apps
		except Exception:
			return []

def make_resolution_plan(app: App, bench: "Bench"):
	"""
	decide what apps and versions to install and in what order
	"""
	resolution = OrderedDict()
	resolution[app.repo] = app

	for app_name in app._get_dependencies():
		dep_app = App(app_name, bench=bench)
		if dep_app.repo in resolution:
			click.secho(f"{dep_app.repo} is already resolved skipping", fg="yellow")
			continue
		resolution[dep_app.repo] = dep_app
		resolution.update(make_resolution_plan(dep_app, bench))
	return resolution


def add_to_appstxt(app, bench_path="."):
	from bench.bench import Bench

	apps = Bench(bench_path).apps

	if app not in apps:
		apps.append(app)
		return write_appstxt(apps, bench_path=bench_path)


def remove_from_appstxt(app, bench_path="."):
	from bench.bench import Bench

	apps = Bench(bench_path).apps

	if app in apps:
		apps.remove(app)
		return write_appstxt(apps, bench_path=bench_path)


def write_appstxt(apps, bench_path="."):
	with open(os.path.join(bench_path, "sites", "apps.txt"), "w") as f:
		return f.write("\n".join(apps))


def get_excluded_apps(bench_path="."):
	try:
		with open(os.path.join(bench_path, "sites", "excluded_apps.txt")) as f:
			return f.read().strip().split("\n")
	except IOError:
		return []


def add_to_excluded_apps_txt(app, bench_path="."):
	if app == "frappe":
		raise ValueError("Frappe app cannot be excludeed from update")
	if app not in os.listdir("apps"):
		raise ValueError(f"The app {app} does not exist")
	apps = get_excluded_apps(bench_path=bench_path)
	if app not in apps:
		apps.append(app)
		return write_excluded_apps_txt(apps, bench_path=bench_path)


def write_excluded_apps_txt(apps, bench_path="."):
	with open(os.path.join(bench_path, "sites", "excluded_apps.txt"), "w") as f:
		return f.write("\n".join(apps))


def remove_from_excluded_apps_txt(app, bench_path="."):
	apps = get_excluded_apps(bench_path=bench_path)
	if app in apps:
		apps.remove(app)
		return write_excluded_apps_txt(apps, bench_path=bench_path)


def setup_app_dependencies(
	repo_name, bench_path=".", branch=None, skip_assets=False, verbose=False
):
	# branch kwarg is somewhat of a hack here; since we're assuming the same branches for all apps
	# for eg: if you're installing erpnext@develop, you'll want frappe@develop and healthcare@develop too
	import glob
	import bench.cli
	from bench.bench import Bench

	verbose = bench.cli.verbose or verbose
	apps_path = os.path.join(os.path.abspath(bench_path), "apps")
	files = glob.glob(os.path.join(apps_path, repo_name, "**", "hooks.py"))

	if files:
		with open(files[0]) as f:
			lines = [x for x in f.read().split("\n") if x.strip().startswith("required_apps")]
		if lines:
			required_apps = eval(lines[0].strip("required_apps").strip().lstrip("=").strip())
			# TODO: when the time comes, add version check here
			for app in required_apps:
				if app not in Bench(bench_path).apps:
					get_app(
						app,
						bench_path=bench_path,
						branch=branch,
						skip_assets=skip_assets,
						verbose=verbose,
					)


def get_app(
	git_url,
	branch=None,
	bench_path=".",
	skip_assets=False,
	verbose=False,
	overwrite=False,
	init_bench=False,
	resolve_deps=False,
):
	"""bench get-app clones a Frappe App from remote (GitHub or any other git server),
	and installs it on the current bench. This also resolves dependencies based on the
	apps' required_apps defined in the hooks.py file.

	If the bench_path is not a bench directory, a new bench is created named using the
	git_url parameter.
	"""
	import bench as _bench
	import bench.cli as bench_cli
	from bench.bench import Bench
	from bench.utils.app import check_existing_dir

	bench = Bench(bench_path)
	app = App(git_url, branch=branch, bench=bench)
	git_url = app.url
	repo_name = app.repo
	branch = app.tag
	bench_setup = False
	frappe_path, frappe_branch = None, None

	if resolve_deps:
		resolution = make_resolution_plan(app, bench)
		click.secho("Apps to be installed:", fg="yellow")
		print("\n".join([app.name for app in reversed(resolution.values())]))
		if "frappe" in resolution:
			# Todo: Make frappe a terminal dependency for all frappe apps.
			frappe_path, frappe_branch = resolution["frappe"].url, resolution["frappe"].tag

	if not is_bench_directory(bench_path):
		if not init_bench:
			raise NotInBenchDirectoryError(
				f"{os.path.realpath(bench_path)} is not a valid bench directory. "
				"Run with --init-bench if you'd like to create a Bench too."
			)

		from bench.utils.system import init

		bench_path = get_available_folder_name(f"{app.repo}-bench", bench_path)
		init(
			path=bench_path,
			frappe_path=frappe_path,
			frappe_branch=frappe_branch if frappe_branch else branch,
		)
		os.chdir(bench_path)
		bench_setup = True

	if bench_setup and bench_cli.from_command_line and bench_cli.dynamic_feed:
		_bench.LOG_BUFFER.append({
			"message": f"Fetching App {repo_name}",
			"prefix": click.style('⏼', fg='bright_yellow'),
			"is_parent": True,
			"color": None,
		})

	if resolve_deps:
		install_resolved_deps(
			resolution,
			bench_path=bench_path,
			skip_assets=skip_assets,
			verbose=verbose,
		)
		return

	dir_already_exists, cloned_path = check_existing_dir(bench_path, repo_name)
	to_clone = not dir_already_exists

	# application directory already exists
	# prompt user to overwrite it
	if dir_already_exists and (
		overwrite
		or click.confirm(
			f"A directory for the application '{repo_name}' already exists. "
			"Do you want to continue and overwrite it?"
		)
	):
		shutil.rmtree(cloned_path)
		to_clone = True

	if to_clone:
		app.get()

	if (
		to_clone
		or overwrite
		or click.confirm("Do you want to reinstall the existing application?")
	):
		app.install(verbose=verbose, skip_assets=skip_assets)

def install_resolved_deps(
	resolution,
	bench_path=".",
	skip_assets=False,
	verbose=False,
):
	from bench.utils.app import check_existing_dir

	if "frappe" in resolution:
		# Terminal dependency
		del resolution["frappe"]

	for repo_name, app in reversed(resolution.items()):
		existing_dir, cloned_path = check_existing_dir(bench_path, repo_name)
		if existing_dir:
			if click.confirm(
				f"A directory for the application '{repo_name}' already exists. "
				"Do you want to continue and overwrite it?"
			):
				click.secho(f"Removing {repo_name}", fg="yellow")
				shutil.rmtree(cloned_path)
				app.install_resolved_apps(skip_assets=skip_assets, verbose=verbose)

			continue
		app.install_resolved_apps(skip_assets=skip_assets, verbose=verbose)

def new_app(app, no_git=None, bench_path="."):
	if bench.FRAPPE_VERSION in (0, None):
		raise NotInBenchDirectoryError(
			f"{os.path.realpath(bench_path)} is not a valid bench directory."
		)

	# For backwards compatibility
	app = app.lower().replace(" ", "_").replace("-", "_")
	apps = os.path.abspath(os.path.join(bench_path, "apps"))
	args = ["make-app", apps, app]
	if no_git:
		if bench.FRAPPE_VERSION < 14:
			click.secho(
				"Frappe v14 or greater is needed for '--no-git' flag",
				fg="red"
			)
			return
		args.append(no_git)

	logger.log(f"creating new app {app}")
	run_frappe_cmd(*args, bench_path=bench_path)
	install_app(app, bench_path=bench_path)


def install_app(
	app,
	tag=None,
	bench_path=".",
	verbose=False,
	no_cache=False,
	restart_bench=True,
	skip_assets=False,
):
	import bench.cli as bench_cli
	from bench.bench import Bench

	install_text = f"Installing {app}"
	click.secho(install_text, fg="yellow")
	logger.log(install_text)

	bench = Bench(bench_path)
	conf = bench.conf

	verbose = bench_cli.verbose or verbose
	quiet_flag = "" if verbose else "--quiet"
	cache_flag = "--no-cache-dir" if no_cache else ""

	app_path = os.path.realpath(os.path.join(bench_path, "apps", app))

	bench.run(f"{bench.python} -m pip install {quiet_flag} --upgrade -e {app_path} {cache_flag}")

	if conf.get("developer_mode"):
		install_python_dev_dependencies(apps=app, bench_path=bench_path, verbose=verbose)

	if os.path.exists(os.path.join(app_path, "package.json")):
		bench.run("yarn install", cwd=app_path)

	bench.apps.sync()
	bench.apps.update_apps_states(app, tag)

	if not skip_assets:
		build_assets(bench_path=bench_path, app=app)

	if restart_bench:
		bench.reload()

def pull_apps(apps=None, bench_path=".", reset=False):
	"""Check all apps if there no local changes, pull"""
	from bench.bench import Bench
	from bench.utils.app import get_current_branch, get_remote

	bench = Bench(bench_path)
	rebase = "--rebase" if bench.conf.get("rebase_on_pull") else ""
	apps = apps or bench.apps
	excluded_apps = bench.excluded_apps

	# check for local changes
	if not reset:
		for app in apps:
			if app in excluded_apps:
				print(f"Skipping reset for app {app}")
				continue
			app_dir = get_repo_dir(app, bench_path=bench_path)
			if os.path.exists(os.path.join(app_dir, ".git")):
				out = subprocess.check_output("git status", shell=True, cwd=app_dir)
				out = out.decode("utf-8")
				if not re.search(r"nothing to commit, working (directory|tree) clean", out):
					print(
						f"""

Cannot proceed with update: You have local changes in app "{app}" that are not committed.

Here are your choices:

1. Merge the {app} app manually with "git pull" / "git pull --rebase" and fix conflicts.
1. Temporarily remove your changes with "git stash" or discard them completely
	with "bench update --reset" or for individual repositries "git reset --hard"
2. If your changes are helpful for others, send in a pull request via GitHub and
	wait for them to be merged in the core."""
					)
					sys.exit(1)

	for app in apps:
		if app in excluded_apps:
			print(f"Skipping pull for app {app}")
			continue
		app_dir = get_repo_dir(app, bench_path=bench_path)
		if os.path.exists(os.path.join(app_dir, ".git")):
			remote = get_remote(app)
			if not remote:
				# remote is False, i.e. remote doesn't exist, add the app to excluded_apps.txt
				add_to_excluded_apps_txt(app, bench_path=bench_path)
				print(
					f"Skipping pull for app {app}, since remote doesn't exist, and"
					" adding it to excluded apps"
				)
				continue

			if not bench.conf.get("shallow_clone") or not reset:
				is_shallow = os.path.exists(os.path.join(app_dir, ".git", "shallow"))
				if is_shallow:
					s = " to safely pull remote changes." if not reset else ""
					print(f"Unshallowing {app}{s}")
					bench.run(f"git fetch {remote} --unshallow", cwd=app_dir)

			branch = get_current_branch(app, bench_path=bench_path)
			logger.log(f"pulling {app}")
			if reset:
				reset_cmd = f"git reset --hard {remote}/{branch}"
				if bench.conf.get("shallow_clone"):
					bench.run(f"git fetch --depth=1 --no-tags {remote} {branch}", cwd=app_dir)
					bench.run(reset_cmd, cwd=app_dir)
					bench.run("git reflog expire --all", cwd=app_dir)
					bench.run("git gc --prune=all", cwd=app_dir)
				else:
					bench.run("git fetch --all", cwd=app_dir)
					bench.run(reset_cmd, cwd=app_dir)
			else:
				bench.run(f"git pull {rebase} {remote} {branch}", cwd=app_dir)
			bench.run('find . -name "*.pyc" -delete', cwd=app_dir)


def use_rq(bench_path):
	bench_path = os.path.abspath(bench_path)
	celery_app = os.path.join(bench_path, "apps", "frappe", "frappe", "celery_app.py")
	return not os.path.exists(celery_app)


def get_repo_dir(app, bench_path="."):
	return os.path.join(bench_path, "apps", app)


def install_apps_from_path(path, bench_path="."):
	apps = get_apps_json(path)
	for app in apps:
		get_app(
			app["url"], branch=app.get("branch"), bench_path=bench_path, skip_assets=True,
		)


def get_apps_json(path):
	import requests

	if path.startswith("http"):
		r = requests.get(path)
		return r.json()

	with open(path) as f:
		return json.load(f)<|MERGE_RESOLUTION|>--- conflicted
+++ resolved
@@ -176,11 +176,9 @@
 		shutil.move(active_app_path, archived_app_path)
 
 	@step(title="Installing App {repo}", success="App {repo} Installed")
-<<<<<<< HEAD
-	def install(self, skip_assets=False, verbose=False, resolved=False):
-=======
-	def install(self, skip_assets=False, verbose=False, restart_bench=True):
->>>>>>> 28e68168
+	def install(
+		self, skip_assets=False, verbose=False, resolved=False, restart_bench=True
+	):
 		import bench.cli
 		from bench.utils.app import get_app_name
 
@@ -197,15 +195,12 @@
 			)
 
 		install_app(
-<<<<<<< HEAD
-			app=app_name, tag=self.tag, bench_path=self.bench.name, verbose=verbose, skip_assets=skip_assets,
-=======
 			app=app_name,
+			tag=self.tag,
 			bench_path=self.bench.name,
 			verbose=verbose,
 			skip_assets=skip_assets,
-			restart_bench=restart_bench
->>>>>>> 28e68168
+			restart_bench=restart_bench,
 		)
 
 	@step(title="Cloning and installing {repo}", success="App {repo} Installed")
