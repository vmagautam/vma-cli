# imports - standard imports
import atexit
import json
import logging
import os
import pwd
import sys

# imports - third party imports
import click

# imports - module imports
import bench
from bench.app import get_apps
from bench.commands import bench_command
from bench.config.common_site_config import get_config
from bench.utils import PatchError, bench_cache_file, check_latest_version, drop_privileges, find_parent_bench, generate_command_cache, get_cmd_output, get_env_cmd, get_frappe, is_bench_directory, is_dist_editable, is_root, log, setup_logging

from_command_line = False
change_uid_msg = "You should not run this command as root"


def cli():
	global from_command_line
	from_command_line = True
	command = " ".join(sys.argv)

	change_working_directory()
	logger = setup_logging() or logging.getLogger(bench.PROJECT_NAME)
	logger.info(command)
	check_uid()
	change_dir()
	change_uid()

<<<<<<< HEAD
	if is_dist_editable(bench.PROJECT_NAME) and len(sys.argv) > 1 and sys.argv[1] != "src":
		print("\033[93mWARN: bench is installed in editable mode!\n\nThis is not the recommended mode of installation for production. Instead, install the package from PyPI with: `pip install frappe-bench`\033[0m\n")
=======
	if is_dist_editable(bench.PROJECT_NAME) and len(sys.argv) > 1 and sys.argv[1] != "src" and not get_config(".").get("developer_mode"):
		log("bench is installed in editable mode!\n\nThis is not the recommended mode of installation for production. Instead, install the package from PyPI with: `pip install frappe-bench`\n", level=3)
>>>>>>> a73d3885

	if not is_bench_directory() and not cmd_requires_root() and len(sys.argv) > 1 and sys.argv[1] not in ("init", "find", "src"):
		log("Command not being executed in bench directory", level=3)

	if len(sys.argv) > 2 and sys.argv[1] == "frappe":
		return old_frappe_cli()

	elif len(sys.argv) > 1:
		if sys.argv[1] in get_frappe_commands() + ["--site", "--verbose", "--force", "--profile"]:
			return frappe_cmd()

		elif sys.argv[1] == "--help":
			print(click.Context(bench_command).get_help())
			print(get_frappe_help())
			return

		elif sys.argv[1] in get_apps():
			return app_cmd()

	if not (len(sys.argv) > 1 and sys.argv[1] == "src"):
		atexit.register(check_latest_version)

	try:
		bench_command()
	except BaseException as e:
		return_code = getattr(e, "code", 0)
		if return_code:
			logger.warning("{0} executed with exit code {1}".format(command, return_code))
		sys.exit(return_code)


def check_uid():
	if cmd_requires_root() and not is_root():
		log('superuser privileges required for this command', level=3)
		sys.exit(1)


def cmd_requires_root():
	if len(sys.argv) > 2 and sys.argv[2] in ('production', 'sudoers', 'supervisor', 'lets-encrypt', 'fonts',
		'print', 'firewall', 'ssh-port', 'role', 'fail2ban', 'wildcard-ssl'):
		return True
	if len(sys.argv) >= 2 and sys.argv[1] in ('patch', 'renew-lets-encrypt', 'disable-production'):
		return True
	if len(sys.argv) > 2 and sys.argv[1] in ('install'):
		return True


def change_dir():
	if os.path.exists('config.json') or "init" in sys.argv:
		return
	dir_path_file = '/etc/frappe_bench_dir'
	if os.path.exists(dir_path_file):
		with open(dir_path_file) as f:
			dir_path = f.read().strip()
		if os.path.exists(dir_path):
			os.chdir(dir_path)


def change_uid():
	if is_root() and not cmd_requires_root():
		frappe_user = get_config(".").get('frappe_user')
		if frappe_user:
			drop_privileges(uid_name=frappe_user, gid_name=frappe_user)
			os.environ['HOME'] = pwd.getpwnam(frappe_user).pw_dir
		else:
			log(change_uid_msg, level=3)
			sys.exit(1)


def old_frappe_cli(bench_path='.'):
	f = get_frappe(bench_path=bench_path)
	os.chdir(os.path.join(bench_path, 'sites'))
	os.execv(f, [f] + sys.argv[2:])


def app_cmd(bench_path='.'):
	f = get_env_cmd('python', bench_path=bench_path)
	os.chdir(os.path.join(bench_path, 'sites'))
	os.execv(f, [f] + ['-m', 'frappe.utils.bench_helper'] + sys.argv[1:])


def frappe_cmd(bench_path='.'):
	f = get_env_cmd('python', bench_path=bench_path)
	os.chdir(os.path.join(bench_path, 'sites'))
	os.execv(f, [f] + ['-m', 'frappe.utils.bench_helper', 'frappe'] + sys.argv[1:])


def get_frappe_commands():
	if not is_bench_directory():
		return []

	if os.path.exists(bench_cache_file):
		command_dump = open(bench_cache_file, 'r').read() or '[]'
		return json.loads(command_dump)

	else:
		return generate_command_cache()


def get_frappe_help(bench_path='.'):
	python = get_env_cmd('python', bench_path=bench_path)
	sites_path = os.path.join(bench_path, 'sites')
	try:
		out = get_cmd_output("{python} -m frappe.utils.bench_helper get-frappe-help".format(python=python), cwd=sites_path)
		return "\n\nFramework commands:\n" + out.split('Commands:')[1]
	except:
		return ""


def change_working_directory():
	"""Allows bench commands to be run from anywhere inside a bench directory"""
	cur_dir = os.path.abspath(".")
	bench_path = find_parent_bench(cur_dir)

	if bench_path:
		os.chdir(bench_path)<|MERGE_RESOLUTION|>--- conflicted
+++ resolved
@@ -32,13 +32,8 @@
 	change_dir()
 	change_uid()
 
-<<<<<<< HEAD
-	if is_dist_editable(bench.PROJECT_NAME) and len(sys.argv) > 1 and sys.argv[1] != "src":
-		print("\033[93mWARN: bench is installed in editable mode!\n\nThis is not the recommended mode of installation for production. Instead, install the package from PyPI with: `pip install frappe-bench`\033[0m\n")
-=======
 	if is_dist_editable(bench.PROJECT_NAME) and len(sys.argv) > 1 and sys.argv[1] != "src" and not get_config(".").get("developer_mode"):
 		log("bench is installed in editable mode!\n\nThis is not the recommended mode of installation for production. Instead, install the package from PyPI with: `pip install frappe-bench`\n", level=3)
->>>>>>> a73d3885
 
 	if not is_bench_directory() and not cmd_requires_root() and len(sys.argv) > 1 and sys.argv[1] not in ("init", "find", "src"):
 		log("Command not being executed in bench directory", level=3)
