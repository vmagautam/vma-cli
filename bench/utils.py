--- conflicted
+++ resolved
@@ -34,16 +34,11 @@
 	return os.path.abspath(os.path.join(bench_path, 'env', 'bin', cmd))
 
 def init(path, apps_path=None, no_procfile=False, no_backups=False,
-<<<<<<< HEAD
-		 no_auto_update=False, frappe_path=None, frappe_branch=None, wheel_cache_dir=None,
-		 verbose=False, clone_from=None, skip_bench_mkdir=False, skip_redis_config_generation=False,
-		 clone_without_update=False):
-=======
 		no_auto_update=False, frappe_path=None, frappe_branch=None, wheel_cache_dir=None,
 		verbose=False, clone_from=None, skip_redis_config_generation=False,
+		clone_without_update=False,
 		ignore_exist = False,
 		python		 = 'python'): # Let's change when we're ready. - <achilles@frappe.io>
->>>>>>> 0bb0c5b1
 	from .app import get_app, install_apps_from_path
 	from .config.common_site_config import make_config
 	from .config import redis
@@ -61,13 +56,8 @@
 	for dirname in folders_in_bench:
 		try:
 			os.makedirs(os.path.join(path, dirname))
-<<<<<<< HEAD
-		except OSError, e:
+		except OSError as e:
 			if e.errno == os.errno.EEXIST:
-=======
-		except OSError as e:
-			if e.errno != os.errno.EEXIST:
->>>>>>> 0bb0c5b1
 				pass
 
 	setup_logging()
@@ -110,16 +100,10 @@
 	print('Copying apps from {0}...'.format(clone_from))
 	subprocess.check_output(['cp', '-R', os.path.join(clone_from, 'apps'), bench_path])
 
-<<<<<<< HEAD
-	if os.path.exists(os.path.join(clone_from, 'node_modules')):
-		print('Copying node_modules from {0}...'.format(clone_from))
-		subprocess.check_output(['cp', '-R', os.path.join(clone_from, 'node_modules'), bench_path])
-=======
 	node_modules_path = os.path.join(clone_from, 'node_modules')
 	if os.path.exists(node_modules_path):
 		print('Copying node_modules from {0}...'.format(clone_from))
 		subprocess.check_output(['cp', '-R', node_modules_path, bench_path])
->>>>>>> 0bb0c5b1
 
 	def setup_app(app):
 		# run git reset --hard in each branch, pull latest updates and install_app
