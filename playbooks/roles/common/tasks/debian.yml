---

- name: Setup OpenSSL dependancy
  pip: name=pyOpenSSL version=16.2.0

- name: install pillow prerequisites for Debian < 8
  apt:
    pkg:
      - libjpeg8-dev
      - libtiff4-dev
      - tcl8.5-dev
      - tk8.5-dev
    state: present
  when: ansible_distribution_version is version_compare('8', 'lt')

<<<<<<< HEAD
- name: install pillow prerequisites for Debian >= 8
  apt:
    pkg:
      - libjpeg62-turbo-dev
      - libtiff5-dev
      - tcl8.5-dev
      - tk8.5-dev
    state: present
  when: ansible_distribution_version is version_compare('8', 'ge')
=======
- name: install pillow prerequisites for Debian 8
  apt: pkg={{ item }} state=present
  with_items:
    - libjpeg62-turbo-dev
    - libtiff5-dev
    - tcl8.5-dev
    - tk8.5-dev
  when: ansible_distribution_version | version_compare('8', 'eq')

- name: install pillow prerequisites for Debian 9
  apt: pkg={{ item }} state=present
  with_items:
    - libjpeg62-turbo-dev
    - libtiff5-dev
    - tcl8.5-dev
    - tk8.5-dev
  when: ansible_distribution_version | version_compare('9', 'eq')


- name: install pillow prerequisites for Debian >= 10
  apt: pkg={{ item }} state=present
  with_items:
    - libjpeg62-turbo-dev
    - libtiff5-dev
    - tcl8.6-dev
    - tk8.6-dev
  when: ansible_distribution_version | version_compare('10', 'ge')
>>>>>>> d1ebb4c3

- name: install pdf prerequisites debian
  apt:
    pkg:
      - libssl-dev
    state: present
    force: yes

...<|MERGE_RESOLUTION|>--- conflicted
+++ resolved
@@ -13,8 +13,7 @@
     state: present
   when: ansible_distribution_version is version_compare('8', 'lt')
 
-<<<<<<< HEAD
-- name: install pillow prerequisites for Debian >= 8
+- name: install pillow prerequisites for Debian 8
   apt:
     pkg:
       - libjpeg62-turbo-dev
@@ -22,36 +21,28 @@
       - tcl8.5-dev
       - tk8.5-dev
     state: present
-  when: ansible_distribution_version is version_compare('8', 'ge')
-=======
-- name: install pillow prerequisites for Debian 8
-  apt: pkg={{ item }} state=present
-  with_items:
-    - libjpeg62-turbo-dev
-    - libtiff5-dev
-    - tcl8.5-dev
-    - tk8.5-dev
-  when: ansible_distribution_version | version_compare('8', 'eq')
+  when: ansible_distribution_version is version_compare('8', 'eq')
 
 - name: install pillow prerequisites for Debian 9
-  apt: pkg={{ item }} state=present
-  with_items:
-    - libjpeg62-turbo-dev
-    - libtiff5-dev
-    - tcl8.5-dev
-    - tk8.5-dev
-  when: ansible_distribution_version | version_compare('9', 'eq')
+  apt:
+    pkg:
+      - libjpeg62-turbo-dev
+      - libtiff5-dev
+      - tcl8.5-dev
+      - tk8.5-dev
+    state: present
+  when: ansible_distribution_version is version_compare('9', 'eq')
 
 
 - name: install pillow prerequisites for Debian >= 10
-  apt: pkg={{ item }} state=present
-  with_items:
-    - libjpeg62-turbo-dev
-    - libtiff5-dev
-    - tcl8.6-dev
-    - tk8.6-dev
-  when: ansible_distribution_version | version_compare('10', 'ge')
->>>>>>> d1ebb4c3
+  apt:
+    pkg:
+      - libjpeg62-turbo-dev
+      - libtiff5-dev
+      - tcl8.6-dev
+      - tk8.6-dev
+    state: present
+  when: ansible_distribution_version is version_compare('10', 'ge')
 
 - name: install pdf prerequisites debian
   apt:
